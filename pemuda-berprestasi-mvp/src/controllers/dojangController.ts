import { Router } from 'express';
import { DojangController } from '../controllers/dojangController';
import { authenticate } from '../middleware/auth';
import { validateRequest } from '../middleware/validation';
import { dojangValidation } from '../validations/dojangValidation';

const router = Router();

// ===== PUBLIC ROUTES =====
// Check nama dojang availability
router.get('/check-name', validateRequest(dojangValidation.checkName), DojangController.checkNameAvailability);

// Get public dojang statistics
router.get('/stats', DojangController.getStats);
// get dojang all
router.get('/listdojang', DojangController.getAll);

// Registrasi dojang baru (PUBLIC - tanpa login)
router.post('/', validateRequest(dojangValidation.create), DojangController.create);

// ===== AUTHENTICATED ROUTES =====
router.use(authenticate); // Semua route setelah ini memerlukan autentikasi

// Pelatih routes
router.get('/my-dojang', DojangController.getMyDojang);
router.get('/pelatih/:id_pelatih', DojangController.getByPelatih);

// Update dan delete dojang (perlu permission check)
router.put('/:id', validateRequest(dojangValidation.update), DojangController.update);
router.delete('/:id', DojangController.delete);

// Get dojang by ID (authenticated view - lebih detail)
router.get('/:id', DojangController.getById);

<<<<<<< HEAD

  static async getByPelatih(req: Request, res: Response) {
    try {
      const idPelatih = parseInt(req.params.id_pelatih);
      const dojang = await DojangService.getByPelatih(idPelatih);
      res.json(dojang);
    } catch (err: any) {
      res.status(400).json({ message: err.message });
    }
  }

  static async getAll(req: Request, res: Response) {
    try {
      const { page, limit, search } = req.query;
      const result = await DojangService.getAllDojang(
        Number(page) || 1,
        Number(limit) || 10,
        search as string
      );
      res.json(result);
    } catch (err: any) {
      res.status(400).json({ message: err.message });
    }
  }

  static async getById(req: Request, res: Response) {
    try {
      const id = parseInt(req.params.id);
      const dojang = await DojangService.getDojangById(id);
      res.json(dojang);
    } catch (err: any) {
      res.status(404).json({ message: err.message });
    }
  }

  static async update(req: Request, res: Response) {
    try {
      const id = parseInt(req.params.id);
      const dojang = await DojangService.updateDojang({ id_dojang: id, ...req.body });
      res.json({ success: true, data: dojang });
    } catch (err: any) {
      res.status(400).json({ message: err.message });
    }
  }

  static async delete(req: Request, res: Response) {
    try {
      const id = parseInt(req.params.id);
      const result = await DojangService.deleteDojang(id);
      res.json(result);
    } catch (err: any) {
      res.status(400).json({ message: err.message });
    }
  }
}

export default DojangController;
=======
export default router;
>>>>>>> 46c226fa
<|MERGE_RESOLUTION|>--- conflicted
+++ resolved
@@ -32,64 +32,4 @@
 // Get dojang by ID (authenticated view - lebih detail)
 router.get('/:id', DojangController.getById);
 
-<<<<<<< HEAD
-
-  static async getByPelatih(req: Request, res: Response) {
-    try {
-      const idPelatih = parseInt(req.params.id_pelatih);
-      const dojang = await DojangService.getByPelatih(idPelatih);
-      res.json(dojang);
-    } catch (err: any) {
-      res.status(400).json({ message: err.message });
-    }
-  }
-
-  static async getAll(req: Request, res: Response) {
-    try {
-      const { page, limit, search } = req.query;
-      const result = await DojangService.getAllDojang(
-        Number(page) || 1,
-        Number(limit) || 10,
-        search as string
-      );
-      res.json(result);
-    } catch (err: any) {
-      res.status(400).json({ message: err.message });
-    }
-  }
-
-  static async getById(req: Request, res: Response) {
-    try {
-      const id = parseInt(req.params.id);
-      const dojang = await DojangService.getDojangById(id);
-      res.json(dojang);
-    } catch (err: any) {
-      res.status(404).json({ message: err.message });
-    }
-  }
-
-  static async update(req: Request, res: Response) {
-    try {
-      const id = parseInt(req.params.id);
-      const dojang = await DojangService.updateDojang({ id_dojang: id, ...req.body });
-      res.json({ success: true, data: dojang });
-    } catch (err: any) {
-      res.status(400).json({ message: err.message });
-    }
-  }
-
-  static async delete(req: Request, res: Response) {
-    try {
-      const id = parseInt(req.params.id);
-      const result = await DojangService.deleteDojang(id);
-      res.json(result);
-    } catch (err: any) {
-      res.status(400).json({ message: err.message });
-    }
-  }
-}
-
-export default DojangController;
-=======
-export default router;
->>>>>>> 46c226fa
+export default router;